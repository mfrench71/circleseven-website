{
  "pageViews": {
    "/": 5,
    "/about/": 1,
    "/derelict-house-at-mordiford-herefordshire/": 1,
    "/category/dat505-advanced-creative-coding/": 1,
    "/dat505-assignment-part-3-python-multimedia/": 1,
    "/category/dat402-digital-culture/": 3,
    "/dat402-assignment-part-2-digital-spheres-of-culture/": 3,
    "/dat601-realtime-critical-evaluation-message-in-a-bottle/": 3,
    "/dat601-realtime-project-proposal/": 3
  },
  "uniqueVisitors": [
    "sess_1762807259821_9sng9xsb8pb",
    "sess_1762806773674_newalv3l83",
    "sess_1762807301386_pq5lzfkzjto",
    "sess_1762807770580_sddjw3wv4z",
    "sess_1762807781750_n0ja7c6z2v",
    "sess_1762807781740_n0ja7c6z2v",
    "sess_1762807803118_n0ja7c6z2v",
    "sess_1762807803149_n0ja7c6z2v",
    "sess_1762807826949_qs243hb8ee",
    "sess_1762807833225_n0ja7c6z2v",
    "sess_1762807833240_n0ja7c6z2v",
    "sess_1762807859703_n0ja7c6z2v",
    "sess_1762807859691_n0ja7c6z2v",
    "sess_1762807874688_lozjuunieqg"
  ],
  "referrers": {},
<<<<<<< HEAD
  "browsers": {},
  "devices": {},
  "viewsByDay": {},
  "viewsByHour": {},
  "pageViewDetails": {},
  "sessions": {},
=======
  "browsers": {
    "Chrome": 16,
    "Safari": 5
  },
>>>>>>> 164b6e8a
  "createdAt": "2025-11-10T20:30:00.000Z"
}<|MERGE_RESOLUTION|>--- conflicted
+++ resolved
@@ -27,18 +27,9 @@
     "sess_1762807874688_lozjuunieqg"
   ],
   "referrers": {},
-<<<<<<< HEAD
-  "browsers": {},
-  "devices": {},
-  "viewsByDay": {},
-  "viewsByHour": {},
-  "pageViewDetails": {},
-  "sessions": {},
-=======
   "browsers": {
     "Chrome": 16,
     "Safari": 5
   },
->>>>>>> 164b6e8a
   "createdAt": "2025-11-10T20:30:00.000Z"
 }