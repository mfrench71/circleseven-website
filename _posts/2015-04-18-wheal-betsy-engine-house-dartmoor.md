--- conflicted
+++ resolved
@@ -1,23 +1,15 @@
 ---
-excerpt: The Wheal Betsy engine house is located just off the A386 Okehampton to
-  Tavistock road, featuring an unusual curved chimney.
-featured_image: 04/DSC0174-scaled-e1670575139502
 layout: post
 title: Wheal Betsy engine house, Dartmoor
 date: 2015-04-18 14:38:00 +0000
-tags:
-<<<<<<< HEAD
-- Photography
-featured_image: https://res.cloudinary.com/circleseven/image/upload/v1760720520/2015/04/DSC0174.jpg
-excerpt: The Wheal Betsy engine house is located just off the A386 Okehampton to Tavistock road, featuring an unusual curved chimney.
-=======
-  - Photography
 categories:
   - Projects
   - Photography
+tags:
+  - Photography
+excerpt: The Wheal Betsy engine house is located just off the A386 Okehampton to Tavistock road, featuring an unusual curved chimney.
 image:
-  - https://res.cloudinary.com/circleseven/image/upload/f_auto,q_auto/v1760720520/2015/04/DSC0174.jpg
->>>>>>> 0c5c12f5
+  - https://res.cloudinary.com/circleseven/image/upload/v1760720520/2015/04/DSC0174.jpg
 ---
 The Wheal Betsy engine house is located just off the A386 Okehampton to Tavistock road. It is easily missed from the road, which rises causeway-like from the surrounding moors.  Whilst the remains of these tin mine workings seem striking, but not uncommon for the area, a closer look will reveal the unusual curvature of the chimney, clearly visible in these images.
 
